[package]
name = "twin-commander"
version = "0.1.0"
authors = ["kivimango <balazsviktor23@gmail.com>"]
edition = "2018"

# See more keys and their definitions at https://doc.rust-lang.org/cargo/reference/manifest.html

[dependencies]
<<<<<<< HEAD
#orbtk = "0.3.1-alpha2"
orbtk = { git = "https://github.com/redox-os/orbtk.git", branch = "develop" }
#orbtk = { path = "../../orbtk" }
=======
chrono = { version="0.4.23", features= ["clock"], default-features = false }
termion = "*"
tui = { version = "0.19", features = ["termion"], default-features = false}


[profile.release]
# Automatically strip symbols from the binary.
# By default on Linux and macOS, symbol information is included in the compiled .elf file.
# This information is not needed to properly execute the binary.
strip = true
# By default, Cargo instructs compilation units to be compiled and optimized in isolation.
# LTO instructs the linker to optimize at the link stage.
# This can, for example, remove dead code and often times reduces binary size.
lto = true
# By default, Cargo specifies 16 parallel codegen units for release builds.
# This improves compile times, but prevents some optimizations.
# Here, we are exchanging smaller binary for an increased (one-time) compile time.
codegen-units = 1
# TODO: build with build-std, see https://github.com/johnthagen/min-sized-rust#optimize-libstd-with-build-std
>>>>>>> b14680fa
<|MERGE_RESOLUTION|>--- conflicted
+++ resolved
@@ -7,11 +7,6 @@
 # See more keys and their definitions at https://doc.rust-lang.org/cargo/reference/manifest.html
 
 [dependencies]
-<<<<<<< HEAD
-#orbtk = "0.3.1-alpha2"
-orbtk = { git = "https://github.com/redox-os/orbtk.git", branch = "develop" }
-#orbtk = { path = "../../orbtk" }
-=======
 chrono = { version="0.4.23", features= ["clock"], default-features = false }
 termion = "*"
 tui = { version = "0.19", features = ["termion"], default-features = false}
@@ -30,5 +25,4 @@
 # This improves compile times, but prevents some optimizations.
 # Here, we are exchanging smaller binary for an increased (one-time) compile time.
 codegen-units = 1
-# TODO: build with build-std, see https://github.com/johnthagen/min-sized-rust#optimize-libstd-with-build-std
->>>>>>> b14680fa
+# TODO: build with build-std, see https://github.com/johnthagen/min-sized-rust#optimize-libstd-with-build-std