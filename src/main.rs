--- conflicted
+++ resolved
@@ -1,11 +1,3 @@
-<<<<<<< HEAD
-use gui::directory_list::DirectoryList;
-use orbtk::{
-    prelude::*,
-    theme_default::{THEME_DEFAULT, THEME_DEFAULT_COLORS_DARK, THEME_DEFAULT_FONTS},
-    theming::config::ThemeConfig,
-};
-=======
 use ::termion::raw::IntoRawMode;
 use event::{Event, Events};
 use std::{error::Error, io::stdout};
@@ -16,45 +8,11 @@
     Terminal,
 };
 use ui::{Menu, TableView};
->>>>>>> b14680fa
 
 mod core;
 mod event;
 mod ui;
 
-<<<<<<< HEAD
-static DEFAULT_DARK_EXT: &str = include_str!("../assets/twin-commander/twin_commander_default_dark.ron");
-
-fn theme() -> Theme {
-    register_default_fonts(Theme::from_config(
-        ThemeConfig::from(DEFAULT_DARK_EXT)
-            .extend(ThemeConfig::from(THEME_DEFAULT))
-            .extend(ThemeConfig::from(THEME_DEFAULT_COLORS_DARK))
-            .extend(ThemeConfig::from(THEME_DEFAULT_FONTS)),
-    ))
-}
-
-fn main() {
-    Application::new()
-        .theme(theme())
-        .window(|context| {
-            Window::new()
-                .title("Twin Commander")
-                .position((100.0, 100.0))
-                .size(1920.0 * 0.775, 1080.0 * 0.75)
-                .resizeable(true)
-                .child(
-                    Stack::new()
-                        .orientation("horizontal")
-                        .spacing(1.0)
-                        .child(DirectoryList::new().build(context))
-                        .child(DirectoryList::new().build(context))
-                        .build(context),
-                )
-                .build(context)
-        })
-        .run();
-=======
 enum ActivePanel {
     Left,
     Right,
@@ -149,5 +107,4 @@
     terminal.clear()?;
     terminal.show_cursor()?;
     Ok(())
->>>>>>> b14680fa
 }